---
name: Code Coverage

on:
  push:
    branches:
      - main
  pull_request:
    branches:
      - main

jobs:
  test:
    name: Python ${{ matrix.python-version }} on ${{ matrix.os }}
    runs-on: ${{ matrix.os }}-latest
    strategy:
      matrix:
        os: [ubuntu]
        python-version: ['3.7', '3.8', '3.9', '3.10']
    steps:
      - name: Checking out code from GitHub
<<<<<<< HEAD
        uses: actions/checkout@v2.4.0
      - name: Set up Python ${{ matrix.python }}
        uses: actions/setup-python@v2.2.2
=======
        uses: actions/checkout@v2.3.4
      - name: Set up Python ${{ matrix.python-version }}
        uses: actions/setup-python@v3.1.1
>>>>>>> 66089af5
        with:
          python-version: ${{ matrix.python-version }}
      - name: Install dependencies
        run: |
          python -m pip install --upgrade pip setuptools wheel
          pip install -r requirements.test.txt
          pip install -r requirements.txt
          pip list
      - name: Pytest with coverage reporting
        run: pytest --cov=sharkiq --cov-report=xml
      - name: Upload coverage to Codecov
        if: matrix.python-version == 3.9 && matrix.os == 'ubuntu'
        uses: codecov/codecov-action@v1.5.2
        with:
          token: ${{ secrets.CODECOV_TOKEN }}
          file: ./coverage.xml
          flags: unittests
          name: codecov-umbrella<|MERGE_RESOLUTION|>--- conflicted
+++ resolved
@@ -19,15 +19,9 @@
         python-version: ['3.7', '3.8', '3.9', '3.10']
     steps:
       - name: Checking out code from GitHub
-<<<<<<< HEAD
         uses: actions/checkout@v2.4.0
       - name: Set up Python ${{ matrix.python }}
         uses: actions/setup-python@v2.2.2
-=======
-        uses: actions/checkout@v2.3.4
-      - name: Set up Python ${{ matrix.python-version }}
-        uses: actions/setup-python@v3.1.1
->>>>>>> 66089af5
         with:
           python-version: ${{ matrix.python-version }}
       - name: Install dependencies
