--- conflicted
+++ resolved
@@ -229,9 +229,8 @@
         """
         ayla_client = await self.ensure_session()
 
-<<<<<<< HEAD
         try:
-            if use_auth0:
+            if use_auth0 or self.europe:
                 AsyncGetToken = asyncify(GetToken)
                 get_token = AsyncGetToken(EU_AUTH0_HOST if self.europe else AUTH0_HOST, EU_AUTH0_CLIENT_ID if self.europe else AUTH0_CLIENT_ID)
 
@@ -255,28 +254,6 @@
             if use_auth0 == False:
                 # Try fallback Auth0 API if default method failed
                 await self.async_sign_in(True)
-=======
-        if use_auth0 or self.europe:
-            AsyncGetToken = asyncify(GetToken)
-            get_token = AsyncGetToken(EU_AUTH0_HOST if self.europe else AUTH0_HOST, EU_AUTH0_CLIENT_ID if self.europe else AUTH0_CLIENT_ID)
-
-            auth_result = await get_token.login_async(
-                username=self._email,
-                password=self._password,
-                grant_type='password',
-                scope=AUTH0_SCOPES
-            )
-
-            self._auth0_id_token = auth_result["id_token"]
-        else:
-            auth_result = await Auth0Client.do_auth0_login(
-                ayla_client,
-                self.europe,
-                self._email,
-                self._password
-            )
-            self._auth0_id_token = auth_result["id_token"]
->>>>>>> 2287832c
 
         login_data = self._login_data
         login_url = f"{EU_LOGIN_URL if self.europe else LOGIN_URL}/api/v1/token_sign_in"
